--- conflicted
+++ resolved
@@ -1,10 +1,6 @@
 from typing import List, Dict, Optional, TypedDict
 import torch
 from transformers import AutoTokenizer, AutoModelForTokenClassification
-<<<<<<< HEAD
-=======
-from typing import List, Dict, Optional, Tuple
->>>>>>> ec29e50b
 from functools import lru_cache
 import logging
 import time
@@ -34,7 +30,6 @@
         try:
             self.device = torch.device("cuda" if torch.cuda.is_available() else "cpu")
             logger.info(f"Using device: {self.device}")
-<<<<<<< HEAD
 
             self.tokenizer = AutoTokenizer.from_pretrained("vinai/phobert-base")
             self.model = AutoModelForTokenClassification.from_pretrained(
@@ -78,26 +73,12 @@
             self.time_processor = TimeProcessor()
 
             # Cache for processed results
-=======
-            
-            # Sử dụng model đa ngôn ngữ cho NER
-            model_name = "Davlan/xlm-roberta-base-ner-hrl"
-            self.tokenizer = AutoTokenizer.from_pretrained(model_name)
-            self.model = AutoModelForTokenClassification.from_pretrained(model_name)
-            self.model.to(self.device)
-            
-            self.id2label = self.model.config.id2label
-            logger.info(f"Model labels: {self.id2label}")
-            
-            # Cache cho kết quả xử lý
->>>>>>> ec29e50b
             self.cache = {}
 
         except Exception as e:
             logger.error(f"Error initializing NER model: {e}")
             raise
 
-<<<<<<< HEAD
     @torch.no_grad()
     @lru_cache(maxsize=1000)
     def extract_entities(self, text: str) -> List[Entity]:
@@ -142,87 +123,6 @@
 
             return entities
 
-=======
-    def extract_entities(self, text: str) -> Tuple[List[Dict], float]:
-        try:
-            start_time = time.time()
-            
-            # Kiểm tra cache
-            if text in self.cache:
-                logger.info("Using cached result")
-                return self.cache[text]
-            
-            # Tokenize
-            inputs = self.tokenizer(text, return_tensors="pt", padding=True, truncation=True)
-            inputs = {k: v.to(self.device) for k, v in inputs.items()}
-            
-            # Inference
-            with torch.no_grad():
-                outputs = self.model(**inputs)
-                
-            # Lấy predictions
-            predictions = torch.argmax(outputs.logits, dim=2)
-            scores = torch.softmax(outputs.logits, dim=2)
-            
-            # Debug info
-            logger.info(f"Raw predictions shape: {predictions.shape}")
-            logger.info(f"Predictions: {predictions[0].tolist()}")
-            
-            # Chuyển tokens thành text
-            tokens = self.tokenizer.convert_ids_to_tokens(inputs['input_ids'][0])
-            logger.info(f"Tokens: {tokens}")
-            
-            # Xử lý kết quả
-            entities = []
-            current_entity: Optional[Dict] = None
-            
-            for idx, (token, pred_id) in enumerate(zip(tokens, predictions[0])):
-                pred_label = self.id2label[pred_id.item()]
-                confidence = scores[0][idx][pred_id].item()
-                
-                logger.info(f"Token: {token}, Label: {pred_label}, Confidence: {confidence:.2f}")
-                
-                if pred_label != "O":
-                    # Bỏ qua special tokens
-                    if token in [self.tokenizer.cls_token, self.tokenizer.sep_token, self.tokenizer.pad_token]:
-                        continue
-                        
-                    # Xử lý B- tags (beginning of entity)
-                    if pred_label.startswith("B-"):
-                        if current_entity is not None:
-                            entities.append(current_entity.copy())
-                        current_entity = {
-                            "text": token.replace('▁', ''),
-                            "type": pred_label[2:],
-                            "confidence": confidence,
-                            "start_pos": idx,
-                            "end_pos": idx
-                        }
-                    
-                    # Xử lý I- tags (inside of entity)
-                    elif pred_label.startswith("I-"):
-                        if current_entity is not None and current_entity["type"] == pred_label[2:]:
-                            current_entity["text"] += token.replace('▁', '')
-                            current_entity["end_pos"] = idx
-                            current_entity["confidence"] = (current_entity["confidence"] + confidence) / 2
-                
-                else:  # O tag
-                    if current_entity is not None:
-                        entities.append(current_entity.copy())
-                        current_entity = None
-            
-            # Thêm entity cuối cùng nếu có
-            if current_entity is not None:
-                entities.append(current_entity.copy())
-            
-            process_time = time.time() - start_time
-            logger.info(f"Processed text in {process_time:.2f}s. Found {len(entities)} entities.")
-            
-            # Cache kết quả
-            self.cache[text] = (entities, process_time)
-            return entities, process_time
-            
->>>>>>> ec29e50b
         except Exception as e:
             logger.error(f"Error extracting entities: {e}")
             return [], 0.0
@@ -302,15 +202,9 @@
         Returns:
             List[Entity]: List of found entities
         """
-<<<<<<< HEAD
         entities: List[Entity] = []
         current_entity: Optional[Entity] = None
 
-=======
-        entities = []
-        current_entity: Optional[Dict] = None
-        
->>>>>>> ec29e50b
         for i, (token, label, conf) in enumerate(zip(tokens, labels, confidences)):
             if label.startswith("B-"):
                 if current_entity is not None:
