syntax = "proto3";

package ner;

<<<<<<< HEAD
// NER Service definition
=======
option go_package = "mono-golang/ner-service/protos/ner";

>>>>>>> ec29e50b
service NERService {
    // Extract entities from a single text
    rpc ExtractEntities (ExtractEntitiesRequest) returns (ExtractEntitiesResponse) {}
    
    // Extract entities from multiple texts
    rpc BatchExtractEntities (BatchExtractEntitiesRequest) returns (BatchExtractEntitiesResponse) {}
}

// Request message for single text processing
message ExtractEntitiesRequest {
    string text = 1;
}

// Response message containing entities
message ExtractEntitiesResponse {
    repeated Entity entities = 1;
    float process_time = 2;
    string error_message = 3;
}

// Request message for batch processing
message BatchExtractEntitiesRequest {
    repeated string texts = 1;
}

// Response message for batch processing
message BatchExtractEntitiesResponse {
    repeated ExtractEntitiesResponse results = 1;
}

// Recurrence information
message Recurrence {
    string type = 1;              // daily, weekly, monthly, yearly
    string rrule = 2;             // RFC 5545 RRULE string
    repeated string next_occurrences = 3;  // Next occurrence dates
}

// Entity message representing an extracted entity
message Entity {
    string text = 1;
    string type = 2;
    float confidence = 3;
    int32 start_pos = 4;
    int32 end_pos = 5;
    optional string normalized_time = 6;  // For time entities
    optional int64 timestamp = 7;         // Unix timestamp for time entities
    optional Recurrence recurrence = 8;   // For recurring events
}<|MERGE_RESOLUTION|>--- conflicted
+++ resolved
@@ -2,12 +2,7 @@
 
 package ner;
 
-<<<<<<< HEAD
 // NER Service definition
-=======
-option go_package = "mono-golang/ner-service/protos/ner";
-
->>>>>>> ec29e50b
 service NERService {
     // Extract entities from a single text
     rpc ExtractEntities (ExtractEntitiesRequest) returns (ExtractEntitiesResponse) {}
