--- conflicted
+++ resolved
@@ -196,11 +196,7 @@
 }
 
 func (bu *BookUpdate) sqlSave(ctx context.Context) (n int, err error) {
-<<<<<<< HEAD
-	_spec := sqlgraph.NewUpdateSpec(book.Table, book.Columns, sqlgraph.NewFieldSpec(book.FieldID, field.TypeUint))
-=======
 	_spec := sqlgraph.NewUpdateSpec(book.Table, book.Columns, sqlgraph.NewFieldSpec(book.FieldID, field.TypeUint64))
->>>>>>> c53b6f5d
 	if ps := bu.mutation.predicates; len(ps) > 0 {
 		_spec.Predicate = func(selector *sql.Selector) {
 			for i := range ps {
@@ -249,11 +245,7 @@
 			Columns: book.AuthorsPrimaryKey,
 			Bidi:    false,
 			Target: &sqlgraph.EdgeTarget{
-<<<<<<< HEAD
-				IDSpec: sqlgraph.NewFieldSpec(author.FieldID, field.TypeUint),
-=======
 				IDSpec: sqlgraph.NewFieldSpec(author.FieldID, field.TypeUint64),
->>>>>>> c53b6f5d
 			},
 		}
 		_spec.Edges.Clear = append(_spec.Edges.Clear, edge)
@@ -266,11 +258,7 @@
 			Columns: book.AuthorsPrimaryKey,
 			Bidi:    false,
 			Target: &sqlgraph.EdgeTarget{
-<<<<<<< HEAD
-				IDSpec: sqlgraph.NewFieldSpec(author.FieldID, field.TypeUint),
-=======
 				IDSpec: sqlgraph.NewFieldSpec(author.FieldID, field.TypeUint64),
->>>>>>> c53b6f5d
 			},
 		}
 		for _, k := range nodes {
@@ -286,11 +274,7 @@
 			Columns: book.AuthorsPrimaryKey,
 			Bidi:    false,
 			Target: &sqlgraph.EdgeTarget{
-<<<<<<< HEAD
-				IDSpec: sqlgraph.NewFieldSpec(author.FieldID, field.TypeUint),
-=======
 				IDSpec: sqlgraph.NewFieldSpec(author.FieldID, field.TypeUint64),
->>>>>>> c53b6f5d
 			},
 		}
 		for _, k := range nodes {
@@ -498,11 +482,7 @@
 }
 
 func (buo *BookUpdateOne) sqlSave(ctx context.Context) (_node *Book, err error) {
-<<<<<<< HEAD
-	_spec := sqlgraph.NewUpdateSpec(book.Table, book.Columns, sqlgraph.NewFieldSpec(book.FieldID, field.TypeUint))
-=======
 	_spec := sqlgraph.NewUpdateSpec(book.Table, book.Columns, sqlgraph.NewFieldSpec(book.FieldID, field.TypeUint64))
->>>>>>> c53b6f5d
 	id, ok := buo.mutation.ID()
 	if !ok {
 		return nil, &ValidationError{Name: "id", err: errors.New(`gen: missing "Book.id" for update`)}
@@ -568,11 +548,7 @@
 			Columns: book.AuthorsPrimaryKey,
 			Bidi:    false,
 			Target: &sqlgraph.EdgeTarget{
-<<<<<<< HEAD
-				IDSpec: sqlgraph.NewFieldSpec(author.FieldID, field.TypeUint),
-=======
 				IDSpec: sqlgraph.NewFieldSpec(author.FieldID, field.TypeUint64),
->>>>>>> c53b6f5d
 			},
 		}
 		_spec.Edges.Clear = append(_spec.Edges.Clear, edge)
@@ -585,11 +561,7 @@
 			Columns: book.AuthorsPrimaryKey,
 			Bidi:    false,
 			Target: &sqlgraph.EdgeTarget{
-<<<<<<< HEAD
-				IDSpec: sqlgraph.NewFieldSpec(author.FieldID, field.TypeUint),
-=======
 				IDSpec: sqlgraph.NewFieldSpec(author.FieldID, field.TypeUint64),
->>>>>>> c53b6f5d
 			},
 		}
 		for _, k := range nodes {
@@ -605,11 +577,7 @@
 			Columns: book.AuthorsPrimaryKey,
 			Bidi:    false,
 			Target: &sqlgraph.EdgeTarget{
-<<<<<<< HEAD
-				IDSpec: sqlgraph.NewFieldSpec(author.FieldID, field.TypeUint),
-=======
 				IDSpec: sqlgraph.NewFieldSpec(author.FieldID, field.TypeUint64),
->>>>>>> c53b6f5d
 			},
 		}
 		for _, k := range nodes {
