version: '3.8'

services:
  ner-service:
    build:
      context: ./ner-service
      dockerfile: Dockerfile
    environment:
      - REDIS_HOST=redis
      - REDIS_PORT=6379
      - REDIS_PASSWORD=${REDIS_PASSWORD}
      - OTEL_OTLP_ENDPOINT=otel-collector:4317
      - ELASTICSEARCH_HOST=elasticsearch:9200
      - ELASTICSEARCH_USER=${ELASTICSEARCH_USER:-elastic}
      - ELASTICSEARCH_PASSWORD=${ELASTICSEARCH_PASSWORD}
      - LOG_LEVEL=INFO
      - RATE_LIMIT=100
      - BATCH_SIZE=16
    depends_on:
      - redis
      - otel-collector
      - elasticsearch
    ports:
<<<<<<< HEAD
      - "50052:50051"  # gRPC port
      - "8000:8000"    # Metrics port
=======
      - "50051:50051" # gRPC port
      - "8000:8000" # Metrics port
    volumes:
      - ./ner-service/model:/app/model
      - ./ner-service/config:/app/config
      - ./ner-service/utils:/app/utils
      - model-cache:/root/.cache/huggingface # Cache cho model
    deploy:
      resources:
        limits:
          cpus: '2'
          memory: 4G
        reservations:
          cpus: '1'
          memory: 2G
>>>>>>> ec29e50b
    healthcheck:
      test: ["CMD", "python", "-c", "import grpc; from grpc_health.v1 import health_pb2, health_pb2_grpc; channel = grpc.insecure_channel('localhost:50051'); stub = health_pb2_grpc.HealthStub(channel); response = stub.Check(health_pb2.HealthCheckRequest()); assert response.status == health_pb2.HealthCheckResponse.SERVING"]
      interval: 30s
      timeout: 10s
      retries: 3
      start_period: 20s
    restart: unless-stopped
    networks:
      - app_network

  redis:
    image: redis:7-alpine
    command: redis-server --maxmemory 100mb --maxmemory-policy allkeys-lru
    environment:
<<<<<<< HEAD
      - REDIS_PASSWORD=${REDIS_PASSWORD}
    ports:
      - "6379:6379"
    volumes:
      - redis_data:/data
    networks:
      - app_network
=======
      - API_HOST=0.0.0.0
      - API_PORT=8080
      - DB_HOST=postgres
      - DB_PORT=${DB_PORT:-5432}
      - DB_NAME=go8_db
      - OTEL_OTLP_ENDPOINT=${OTEL_OTLP_ENDPOINT:-otel-collector:4317}
      - REDIS_HOST=${REDIS_HOST:-redis}
      - POSTGRES_HOST=${POSTGRES_HOST:-postgres}
      - NER_SERVICE_HOST=ner-service
      - NER_SERVICE_PORT=50051
    build:
      context: .
      dockerfile: Dockerfile
    restart: unless-stopped
    ports:
      - "8080:8080"
    depends_on:
      - postgres
      - redis
      - ner-service
    networks:
      - app_network
      - backend
    security_opt:
      - no-new-privileges:true
    read_only: true
    tmpfs:
      - /tmp
    logging:
      driver: "json-file"
      options:
        max-size: "10m"
        max-file: "3"
>>>>>>> ec29e50b
    healthcheck:
      test: ["CMD", "redis-cli", "ping"]
      interval: 10s
      timeout: 5s
      retries: 3
    deploy:
      resources:
        limits:
          memory: 200M

<<<<<<< HEAD
  otel-collector:
    image: otel/opentelemetry-collector:0.88.0
    command: ["--config=/etc/otel-collector-config.yaml"]
=======
  postgres:
    image: postgres:17-alpine
    container_name: go8_postgres
    restart: unless-stopped
    environment:
      - POSTGRES_USER=${DB_USER}
      - POSTGRES_PASSWORD=${DB_PASS}
      - POSTGRES_DB=${DB_NAME}
    ports:
      - "5432:5432"
>>>>>>> ec29e50b
    volumes:
      - ./opentelemetry/otel-collector-config.yaml:/etc/otel-collector-config.yaml
    ports:
      - "4317:4317"   # OTLP gRPC
      - "4318:4318"   # OTLP HTTP
      - "8889:8889"   # Prometheus exporter
    networks:
      - app_network
<<<<<<< HEAD

  elasticsearch:
    image: docker.elastic.co/elasticsearch/elasticsearch:8.10.0
    environment:
      - node.name=es01
      - cluster.name=es-docker-cluster
      - discovery.type=single-node
      - bootstrap.memory_lock=true
      - "ES_JAVA_OPTS=-Xms512m -Xmx512m"
      - ELASTIC_PASSWORD=${ELASTICSEARCH_PASSWORD}
    ulimits:
      memlock:
        soft: -1
        hard: -1
=======
      - backend
    healthcheck:
      test: [ "CMD-SHELL", "pg_isready -U ${DB_USER} -d ${DB_NAME}" ]
      interval: 10s
      timeout: 5s
      retries: 5

  redis:
    image: mirror.gcr.io/library/redis:7-alpine
    container_name: go8_redis
    restart: unless-stopped
    command: redis-server
>>>>>>> ec29e50b
    volumes:
      - elasticsearch_data:/usr/share/elasticsearch/data
    ports:
      - "9200:9200"
    networks:
      - app_network
      - backend
    healthcheck:
<<<<<<< HEAD
      test: ["CMD-SHELL", "curl -s http://localhost:9200/_cluster/health | grep -vq '\"status\":\"red\"'"]
      interval: 20s
      timeout: 10s
      retries: 3

  kibana:
    image: docker.elastic.co/kibana/kibana:8.10.0
    environment:
      - ELASTICSEARCH_HOSTS=http://elasticsearch:9200
      - ELASTICSEARCH_USERNAME=kibana_system
      - ELASTICSEARCH_PASSWORD=${KIBANA_PASSWORD}
=======
      test: [ "CMD", "redis-cli", "ping" ]
      interval: 10s
      timeout: 5s
      retries: 5
    environment:
      - DOCKER_CLIENT_TIMEOUT=120
      - COMPOSE_HTTP_TIMEOUT=120

  prometheus:
    image: prom/prometheus
    container_name: prometheus
    restart: unless-stopped
>>>>>>> ec29e50b
    ports:
      - "5601:5601"
    depends_on:
      - elasticsearch
    networks:
      - app_network

  prometheus:
    image: prom/prometheus:v2.45.0
    volumes:
      - ./monitoring/prometheus/prometheus.yml:/etc/prometheus/prometheus.yml
      - prometheus_data:/prometheus
    command:
      - '--config.file=/etc/prometheus/prometheus.yml'
      - '--storage.tsdb.path=/prometheus'
      - '--web.console.libraries=/usr/share/prometheus/console_libraries'
      - '--web.console.templates=/usr/share/prometheus/consoles'
<<<<<<< HEAD
    ports:
      - "9090:9090"
    networks:
      - app_network
=======
    networks:
      - backend
    healthcheck:
      test: ["CMD", "wget", "--no-verbose", "--tries=1", "--spider", "http://localhost:9090/-/healthy"]
      interval: 30s
      timeout: 5s
      retries: 3
    user: root
>>>>>>> ec29e50b

  grafana:
    image: grafana/grafana:10.0.3
    environment:
      - GF_SECURITY_ADMIN_USER=${GRAFANA_ADMIN_USER:-admin}
      - GF_SECURITY_ADMIN_PASSWORD=${GRAFANA_ADMIN_PASSWORD:-admin}
      - GF_USERS_ALLOW_SIGN_UP=false
    volumes:
      - grafana_data:/var/lib/grafana
      - ./monitoring/grafana/provisioning:/etc/grafana/provisioning
      - ./monitoring/grafana/dashboards:/var/lib/grafana/dashboards
    ports:
      - "3000:3000"
    depends_on:
      - prometheus
    networks:
      - app_network

  test-client:
    build:
      context: ./ner-service
      dockerfile: test.Dockerfile
    depends_on:
      - ner-service
    networks:
      - backend

networks:
  app_network:
    driver: bridge

volumes:
  redis_data:
  elasticsearch_data:
  prometheus_data:
  grafana_data:<|MERGE_RESOLUTION|>--- conflicted
+++ resolved
@@ -21,26 +21,8 @@
       - otel-collector
       - elasticsearch
     ports:
-<<<<<<< HEAD
       - "50052:50051"  # gRPC port
       - "8000:8000"    # Metrics port
-=======
-      - "50051:50051" # gRPC port
-      - "8000:8000" # Metrics port
-    volumes:
-      - ./ner-service/model:/app/model
-      - ./ner-service/config:/app/config
-      - ./ner-service/utils:/app/utils
-      - model-cache:/root/.cache/huggingface # Cache cho model
-    deploy:
-      resources:
-        limits:
-          cpus: '2'
-          memory: 4G
-        reservations:
-          cpus: '1'
-          memory: 2G
->>>>>>> ec29e50b
     healthcheck:
       test: ["CMD", "python", "-c", "import grpc; from grpc_health.v1 import health_pb2, health_pb2_grpc; channel = grpc.insecure_channel('localhost:50051'); stub = health_pb2_grpc.HealthStub(channel); response = stub.Check(health_pb2.HealthCheckRequest()); assert response.status == health_pb2.HealthCheckResponse.SERVING"]
       interval: 30s
@@ -55,7 +37,6 @@
     image: redis:7-alpine
     command: redis-server --maxmemory 100mb --maxmemory-policy allkeys-lru
     environment:
-<<<<<<< HEAD
       - REDIS_PASSWORD=${REDIS_PASSWORD}
     ports:
       - "6379:6379"
@@ -63,41 +44,6 @@
       - redis_data:/data
     networks:
       - app_network
-=======
-      - API_HOST=0.0.0.0
-      - API_PORT=8080
-      - DB_HOST=postgres
-      - DB_PORT=${DB_PORT:-5432}
-      - DB_NAME=go8_db
-      - OTEL_OTLP_ENDPOINT=${OTEL_OTLP_ENDPOINT:-otel-collector:4317}
-      - REDIS_HOST=${REDIS_HOST:-redis}
-      - POSTGRES_HOST=${POSTGRES_HOST:-postgres}
-      - NER_SERVICE_HOST=ner-service
-      - NER_SERVICE_PORT=50051
-    build:
-      context: .
-      dockerfile: Dockerfile
-    restart: unless-stopped
-    ports:
-      - "8080:8080"
-    depends_on:
-      - postgres
-      - redis
-      - ner-service
-    networks:
-      - app_network
-      - backend
-    security_opt:
-      - no-new-privileges:true
-    read_only: true
-    tmpfs:
-      - /tmp
-    logging:
-      driver: "json-file"
-      options:
-        max-size: "10m"
-        max-file: "3"
->>>>>>> ec29e50b
     healthcheck:
       test: ["CMD", "redis-cli", "ping"]
       interval: 10s
@@ -108,22 +54,9 @@
         limits:
           memory: 200M
 
-<<<<<<< HEAD
   otel-collector:
     image: otel/opentelemetry-collector:0.88.0
     command: ["--config=/etc/otel-collector-config.yaml"]
-=======
-  postgres:
-    image: postgres:17-alpine
-    container_name: go8_postgres
-    restart: unless-stopped
-    environment:
-      - POSTGRES_USER=${DB_USER}
-      - POSTGRES_PASSWORD=${DB_PASS}
-      - POSTGRES_DB=${DB_NAME}
-    ports:
-      - "5432:5432"
->>>>>>> ec29e50b
     volumes:
       - ./opentelemetry/otel-collector-config.yaml:/etc/otel-collector-config.yaml
     ports:
@@ -132,7 +65,6 @@
       - "8889:8889"   # Prometheus exporter
     networks:
       - app_network
-<<<<<<< HEAD
 
   elasticsearch:
     image: docker.elastic.co/elasticsearch/elasticsearch:8.10.0
@@ -147,20 +79,6 @@
       memlock:
         soft: -1
         hard: -1
-=======
-      - backend
-    healthcheck:
-      test: [ "CMD-SHELL", "pg_isready -U ${DB_USER} -d ${DB_NAME}" ]
-      interval: 10s
-      timeout: 5s
-      retries: 5
-
-  redis:
-    image: mirror.gcr.io/library/redis:7-alpine
-    container_name: go8_redis
-    restart: unless-stopped
-    command: redis-server
->>>>>>> ec29e50b
     volumes:
       - elasticsearch_data:/usr/share/elasticsearch/data
     ports:
@@ -169,7 +87,6 @@
       - app_network
       - backend
     healthcheck:
-<<<<<<< HEAD
       test: ["CMD-SHELL", "curl -s http://localhost:9200/_cluster/health | grep -vq '\"status\":\"red\"'"]
       interval: 20s
       timeout: 10s
@@ -181,20 +98,6 @@
       - ELASTICSEARCH_HOSTS=http://elasticsearch:9200
       - ELASTICSEARCH_USERNAME=kibana_system
       - ELASTICSEARCH_PASSWORD=${KIBANA_PASSWORD}
-=======
-      test: [ "CMD", "redis-cli", "ping" ]
-      interval: 10s
-      timeout: 5s
-      retries: 5
-    environment:
-      - DOCKER_CLIENT_TIMEOUT=120
-      - COMPOSE_HTTP_TIMEOUT=120
-
-  prometheus:
-    image: prom/prometheus
-    container_name: prometheus
-    restart: unless-stopped
->>>>>>> ec29e50b
     ports:
       - "5601:5601"
     depends_on:
@@ -212,21 +115,10 @@
       - '--storage.tsdb.path=/prometheus'
       - '--web.console.libraries=/usr/share/prometheus/console_libraries'
       - '--web.console.templates=/usr/share/prometheus/consoles'
-<<<<<<< HEAD
     ports:
       - "9090:9090"
     networks:
       - app_network
-=======
-    networks:
-      - backend
-    healthcheck:
-      test: ["CMD", "wget", "--no-verbose", "--tries=1", "--spider", "http://localhost:9090/-/healthy"]
-      interval: 30s
-      timeout: 5s
-      retries: 3
-    user: root
->>>>>>> ec29e50b
 
   grafana:
     image: grafana/grafana:10.0.3
