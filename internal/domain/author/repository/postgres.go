--- conflicted
+++ resolved
@@ -116,18 +116,7 @@
 	}
 
 	// sort by field
-<<<<<<< HEAD
 	orderFunc := authorOrder(f.Base.Sort)
-=======
-	var orderFunc []entAuthor.OrderOption
-	for col, ord := range f.Base.Sort {
-		if ord == "ASC" {
-			orderFunc = append(orderFunc, gen.Asc(col))
-		} else {
-			orderFunc = append(orderFunc, gen.Desc(col))
-		}
-	}
->>>>>>> c53b6f5d
 
 	total, err := r.ent.Author.Query().
 		Where(entAuthor.DeletedAtIsNil()).
