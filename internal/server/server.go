--- conflicted
+++ resolved
@@ -22,7 +22,6 @@
 	"github.com/gmhafiz/scs/v2"
 	chiMiddleware "github.com/go-chi/chi/middleware"
 	"github.com/go-chi/chi/v5"
-	"github.com/go-chi/cors"
 	"github.com/go-playground/validator/v10"
 	_ "github.com/jackc/pgx/stdlib"
 	"github.com/jmoiron/sqlx"
@@ -50,7 +49,6 @@
 type Server struct {
 	Version string
 	cfg     *config.Config
-	cors    *cors.Cors
 
 	db   *sql.DB
 	sqlx *sqlx.DB
@@ -63,13 +61,9 @@
 	sessionCloser *postgresstore.PostgresStore
 
 	validator *validator.Validate
-<<<<<<< HEAD
-=======
 	cors      *cors.Cors
 	router    *chi.Mux
->>>>>>> c53b6f5d
-
-	router     *chi.Mux
+
 	httpServer *http.Server
 }
 
@@ -436,21 +430,4 @@
 	s.cluster.Shutdown(ctx)
 	s.cache.Shutdown(ctx)
 	s.sessionCloser.StopCleanup()
-}
-
-func (s *Server) setCors() {
-	s.cors = cors.New(
-		cors.Options{
-			AllowedOrigins: s.cfg.Cors.AllowedOrigins,
-			AllowedMethods: []string{
-				http.MethodHead,
-				http.MethodGet,
-				http.MethodPost,
-				http.MethodPut,
-				http.MethodPatch,
-				http.MethodDelete,
-			},
-			AllowedHeaders:   []string{"*"},
-			AllowCredentials: true,
-		})
 }